use near_api::{
    AccountId, Contract, NearToken, NetworkConfig, RPCEndpoint, Signer, StorageDeposit,
};
use near_sandbox::config::DEFAULT_GENESIS_ACCOUNT_PRIVATE_KEY;

#[tokio::main]
async fn main() -> testresult::TestResult {
    let account: AccountId = "dev.near".parse()?;
    let token: AccountId = "wrap.near".parse()?;

    let sandbox = near_sandbox::Sandbox::start_sandbox().await?;
    let network = NetworkConfig::from_rpc_url("sandbox", sandbox.rpc_addr.parse()?);

<<<<<<< HEAD
    sandbox
        .create_account(account.clone())
        .send()
        .await
        .unwrap();
    let signer =
        Signer::from_secret_key(DEFAULT_GENESIS_ACCOUNT_PRIVATE_KEY.parse().unwrap()).unwrap();
=======
    sandbox.create_account(account.clone()).send().await?;
    let signer = Signer::new(Signer::from_secret_key(
        DEFAULT_GENESIS_ACCOUNT_PRIVATE_KEY.parse()?,
    ))?;
>>>>>>> 823ecf02

    // Import wNEAR contract from mainnet
    sandbox
        .import_account(RPCEndpoint::mainnet().url, token.clone())
        .send()
        .await?;

    Contract(token.clone())
        .call_function("new", ())
        .transaction()
        .with_signer(token.clone(), signer.clone())
        .send_to(&network)
        .await?
        .assert_success();

    let storage = StorageDeposit::on_contract(token.clone());

    // Check storage balance (None for unregistered account)
    let balance = storage
        .view_account_storage(account.clone())
        .fetch_from(&network)
        .await?;
    assert!(balance.data.is_none());

    // Deposit storage
    storage
        .deposit(account.clone(), NearToken::from_millinear(100))
        .with_signer(account.clone(), signer.clone())
        .send_to(&network)
        .await?
        .assert_success();

    // Verify storage balance
    let balance = storage
        .view_account_storage(account.clone())
        .fetch_from(&network)
        .await?
        .data
        .ok_or("Balance is none")?;

    assert!(balance.total.as_millinear() > 0);

    storage
        .unregister()
        .with_signer(account.clone(), signer.clone())
        .send_to(&network)
        .await?
        .assert_success();

    let balance = storage
        .view_account_storage(account.clone())
        .fetch_from(&network)
        .await?;
    assert!(balance.data.is_none());

    Ok(())
}<|MERGE_RESOLUTION|>--- conflicted
+++ resolved
@@ -11,20 +11,8 @@
     let sandbox = near_sandbox::Sandbox::start_sandbox().await?;
     let network = NetworkConfig::from_rpc_url("sandbox", sandbox.rpc_addr.parse()?);
 
-<<<<<<< HEAD
-    sandbox
-        .create_account(account.clone())
-        .send()
-        .await
-        .unwrap();
-    let signer =
-        Signer::from_secret_key(DEFAULT_GENESIS_ACCOUNT_PRIVATE_KEY.parse().unwrap()).unwrap();
-=======
     sandbox.create_account(account.clone()).send().await?;
-    let signer = Signer::new(Signer::from_secret_key(
-        DEFAULT_GENESIS_ACCOUNT_PRIVATE_KEY.parse()?,
-    ))?;
->>>>>>> 823ecf02
+    let signer = Signer::from_secret_key(DEFAULT_GENESIS_ACCOUNT_PRIVATE_KEY.parse()?)?;
 
     // Import wNEAR contract from mainnet
     sandbox
