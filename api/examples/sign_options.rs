use std::str::FromStr;

use near_api::{
    signer::generate_seed_phrase_with_passphrase,
    types::{AccessKeyPermission, AccountId},
    Account, NetworkConfig, PublicKey, Signer,
};
use near_sandbox::config::{
    DEFAULT_GENESIS_ACCOUNT, DEFAULT_GENESIS_ACCOUNT_PRIVATE_KEY,
    DEFAULT_GENESIS_ACCOUNT_PUBLIC_KEY,
};

#[tokio::main]
async fn main() -> testresult::TestResult {
    let network = near_sandbox::Sandbox::start_sandbox().await?;
    let account: AccountId = DEFAULT_GENESIS_ACCOUNT.into();
    let network = NetworkConfig::from_rpc_url("sandbox", network.rpc_addr.parse()?);

    // Current secret key from workspace
    let (new_seed_phrase, public_key) = generate_seed_phrase_with_passphrase("smile")?;

    // Let's add new key and get the seed phrase
    Account(account.clone())
        .add_key(AccessKeyPermission::FullAccess, public_key)
<<<<<<< HEAD
        .with_signer(
            Signer::from_secret_key(DEFAULT_GENESIS_ACCOUNT_PRIVATE_KEY.parse().unwrap()).unwrap(),
        )
=======
        .with_signer(Signer::new(Signer::from_secret_key(
            DEFAULT_GENESIS_ACCOUNT_PRIVATE_KEY.parse()?,
        ))?)
>>>>>>> 823ecf02
        .send_to(&network)
        .await?
        .assert_success();

    if std::env::var("CI").is_ok() {
        println!("Skipping ledger signing in CI");
    } else {
        // Let's add ledger to the account with the new seed phrase
<<<<<<< HEAD
        let ledger = Signer::from_ledger().unwrap();
        let ledger_pubkey = ledger.get_public_key().await.unwrap();
        Account(account.clone())
            .add_key(AccessKeyPermission::FullAccess, ledger_pubkey)
            .with_signer(Signer::from_seed_phrase(&new_seed_phrase, Some("smile")).unwrap())
=======
        let ledger = Signer::from_ledger();
        let ledger_pubkey = ledger.get_public_key()?;
        Account(account.clone())
            .add_key(AccessKeyPermission::FullAccess, ledger_pubkey)
            .with_signer(Signer::new(Signer::from_seed_phrase(
                &new_seed_phrase,
                Some("smile"),
            )?)?)
>>>>>>> 823ecf02
            .send_to(&network)
            .await?
            .assert_success();

        println!("Signing with ledger");

        // Let's sign some tx with the ledger key
        Account(account.clone())
<<<<<<< HEAD
            .delete_key(PublicKey::from_str(DEFAULT_GENESIS_ACCOUNT_PUBLIC_KEY).unwrap())
            .with_signer(ledger)
=======
            .delete_key(PublicKey::from_str(DEFAULT_GENESIS_ACCOUNT_PUBLIC_KEY)?)
            .with_signer(Signer::new(ledger)?)
>>>>>>> 823ecf02
            .send_to(&network)
            .await?
            .assert_success();
    }

    let keys = Account(account.clone())
        .list_keys()
        .fetch_from(&network)
        .await?;

    // Should contain 2 keys: new key from seed phrase, and ledger key
    println!("{keys:#?}");
    assert_eq!(keys.data.len(), 2);

    Ok(())
}<|MERGE_RESOLUTION|>--- conflicted
+++ resolved
@@ -22,15 +22,9 @@
     // Let's add new key and get the seed phrase
     Account(account.clone())
         .add_key(AccessKeyPermission::FullAccess, public_key)
-<<<<<<< HEAD
-        .with_signer(
-            Signer::from_secret_key(DEFAULT_GENESIS_ACCOUNT_PRIVATE_KEY.parse().unwrap()).unwrap(),
-        )
-=======
-        .with_signer(Signer::new(Signer::from_secret_key(
+        .with_signer(Signer::from_secret_key(
             DEFAULT_GENESIS_ACCOUNT_PRIVATE_KEY.parse()?,
-        ))?)
->>>>>>> 823ecf02
+        )?)
         .send_to(&network)
         .await?
         .assert_success();
@@ -39,22 +33,11 @@
         println!("Skipping ledger signing in CI");
     } else {
         // Let's add ledger to the account with the new seed phrase
-<<<<<<< HEAD
-        let ledger = Signer::from_ledger().unwrap();
-        let ledger_pubkey = ledger.get_public_key().await.unwrap();
+        let ledger = Signer::from_ledger()?;
+        let ledger_pubkey = ledger.get_public_key().await?;
         Account(account.clone())
             .add_key(AccessKeyPermission::FullAccess, ledger_pubkey)
-            .with_signer(Signer::from_seed_phrase(&new_seed_phrase, Some("smile")).unwrap())
-=======
-        let ledger = Signer::from_ledger();
-        let ledger_pubkey = ledger.get_public_key()?;
-        Account(account.clone())
-            .add_key(AccessKeyPermission::FullAccess, ledger_pubkey)
-            .with_signer(Signer::new(Signer::from_seed_phrase(
-                &new_seed_phrase,
-                Some("smile"),
-            )?)?)
->>>>>>> 823ecf02
+            .with_signer(Signer::from_seed_phrase(&new_seed_phrase, Some("smile"))?)
             .send_to(&network)
             .await?
             .assert_success();
@@ -63,13 +46,8 @@
 
         // Let's sign some tx with the ledger key
         Account(account.clone())
-<<<<<<< HEAD
-            .delete_key(PublicKey::from_str(DEFAULT_GENESIS_ACCOUNT_PUBLIC_KEY).unwrap())
+            .delete_key(PublicKey::from_str(DEFAULT_GENESIS_ACCOUNT_PUBLIC_KEY)?)
             .with_signer(ledger)
-=======
-            .delete_key(PublicKey::from_str(DEFAULT_GENESIS_ACCOUNT_PUBLIC_KEY)?)
-            .with_signer(Signer::new(ledger)?)
->>>>>>> 823ecf02
             .send_to(&network)
             .await?
             .assert_success();
