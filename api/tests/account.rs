--- conflicted
+++ resolved
@@ -14,17 +14,8 @@
     let network = near_sandbox::Sandbox::start_sandbox().await?;
 
     let account_id: AccountId = DEFAULT_GENESIS_ACCOUNT.into();
-<<<<<<< HEAD
-    let network: NetworkConfig =
-        NetworkConfig::from_rpc_url("sandbox", network.rpc_addr.parse().unwrap());
-    let signer =
-        Signer::from_secret_key(DEFAULT_GENESIS_ACCOUNT_PRIVATE_KEY.parse().unwrap()).unwrap();
-=======
     let network: NetworkConfig = NetworkConfig::from_rpc_url("sandbox", network.rpc_addr.parse()?);
-    let signer = Signer::new(Signer::from_secret_key(
-        DEFAULT_GENESIS_ACCOUNT_PRIVATE_KEY.parse()?,
-    ))?;
->>>>>>> 823ecf02
+    let signer = Signer::from_secret_key(DEFAULT_GENESIS_ACCOUNT_PRIVATE_KEY.parse()?)?;
 
     let new_account: AccountId = format!("{}.{}", "bob", account_id).parse()?;
     let secret = generate_secret_key()?;
@@ -82,15 +73,9 @@
     Tokens::account(alice.clone())
         .send_to(bob.account_id.clone())
         .near(NearToken::from_near(50))
-<<<<<<< HEAD
-        .with_signer(
-            Signer::from_secret_key(DEFAULT_GENESIS_ACCOUNT_PRIVATE_KEY.parse().unwrap()).unwrap(),
-        )
-=======
-        .with_signer(Signer::new(Signer::from_secret_key(
+        .with_signer(Signer::from_secret_key(
             DEFAULT_GENESIS_ACCOUNT_PRIVATE_KEY.parse()?,
-        ))?)
->>>>>>> 823ecf02
+        )?)
         .send_to(&network)
         .await?
         .assert_success();
@@ -119,14 +104,7 @@
     let alice: AccountId = DEFAULT_GENESIS_ACCOUNT.into();
 
     let alice_acc = Account(alice.clone());
-<<<<<<< HEAD
-    let signer =
-        Signer::from_secret_key(DEFAULT_GENESIS_ACCOUNT_PRIVATE_KEY.parse().unwrap()).unwrap();
-=======
-    let signer = Signer::new(Signer::from_secret_key(
-        DEFAULT_GENESIS_ACCOUNT_PRIVATE_KEY.parse()?,
-    ))?;
->>>>>>> 823ecf02
+    let signer = Signer::from_secret_key(DEFAULT_GENESIS_ACCOUNT_PRIVATE_KEY.parse()?)?;
 
     let keys = alice_acc.list_keys().fetch_from(&network).await?;
     assert_eq!(keys.data.len(), 1);
@@ -171,14 +149,7 @@
         .await
         .expect_err("Shouldn't exist");
 
-<<<<<<< HEAD
-    let signer =
-        Signer::from_secret_key(DEFAULT_GENESIS_ACCOUNT_PRIVATE_KEY.parse().unwrap()).unwrap();
-=======
-    let signer = Signer::new(Signer::from_secret_key(
-        DEFAULT_GENESIS_ACCOUNT_PRIVATE_KEY.parse()?,
-    ))?;
->>>>>>> 823ecf02
+    let signer = Signer::from_secret_key(DEFAULT_GENESIS_ACCOUNT_PRIVATE_KEY.parse()?)?;
 
     for _ in 0..10 {
         let secret = generate_secret_key()?;
