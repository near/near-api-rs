use base64::{prelude::BASE64_STANDARD, Engine};
use near_api::*;

use near_api_types::{AccountId, CryptoHash, Data};
use near_sandbox::{
    config::{DEFAULT_GENESIS_ACCOUNT, DEFAULT_GENESIS_ACCOUNT_PRIVATE_KEY},
    GenesisAccount, SandboxConfig,
};
use testresult::TestResult;

#[tokio::test]
<<<<<<< HEAD
async fn deploy_global_contract_as_account_id_and_use_it() {
    let global_contract = GenesisAccount::generate_with_name("global_contract".parse().unwrap());
    let account_signer =
        Signer::from_secret_key(global_contract.private_key.parse().unwrap()).unwrap();

    let global_signer =
        Signer::from_secret_key(global_contract.private_key.parse().unwrap()).unwrap();
=======
async fn deploy_global_contract_as_account_id_and_use_it() -> TestResult {
    let global_contract = GenesisAccount::generate_with_name("global_contract".parse()?);
    let account_signer = Signer::new(Signer::from_secret_key(
        global_contract.private_key.parse()?,
    ))?;

    let global_signer = Signer::new(Signer::from_secret_key(
        global_contract.private_key.parse()?,
    ))?;
>>>>>>> 823ecf02

    let sandbox = near_sandbox::Sandbox::start_sandbox_with_config(SandboxConfig {
        additional_accounts: vec![global_contract.clone()],
        ..Default::default()
    })
    .await?;
    let network = NetworkConfig::from_rpc_url("sandbox", sandbox.rpc_addr.parse()?);
    let code_bytes = include_bytes!("../resources/counter.wasm");
    let base64_code_bytes = BASE64_STANDARD.encode(code_bytes);

    Contract::deploy_global_contract_code(code_bytes.to_vec())
        .as_account_id(global_contract.account_id.clone())
        .with_signer(global_signer.clone())
        .send_to(&network)
        .await?
        .assert_success();

    Contract::deploy(global_contract.account_id.clone())
        .use_global_account_id(global_contract.account_id.clone())
        .without_init_call()
        .with_signer(account_signer.clone())
        .send_to(&network)
        .await?
        .assert_success();

    assert_eq!(
        Contract::global_wasm()
            .by_account_id(global_contract.account_id.clone())
            .fetch_from(&network)
            .await?
            .data
            .code_base64,
        base64_code_bytes
    );

    let contract = Contract(global_contract.account_id.clone());

    assert_eq!(
        contract.wasm().fetch_from(&network).await?.data.code_base64,
        base64_code_bytes
    );

    assert!(contract
        .contract_source_metadata()
        .fetch_from(&network)
        .await?
        .data
        .version
        .is_some());

    let current_value: Data<i8> = contract
        .call_function("get_num", ())
        .read_only()
        .fetch_from(&network)
        .await?;
    assert_eq!(current_value.data, 0);

    contract
        .call_function("increment", ())
        .transaction()
        .with_signer(global_contract.account_id.clone(), account_signer.clone())
        .send_to(&network)
        .await?
        .assert_success();

    let current_value: Data<i8> = contract
        .call_function("get_num", ())
        .read_only()
        .fetch_from(&network)
        .await?;

    assert_eq!(current_value.data, 1);

    Ok(())
}

#[tokio::test]
<<<<<<< HEAD
async fn deploy_global_contract_as_hash_and_use_it() {
    let global_contract = GenesisAccount::generate_with_name("global_contract".parse().unwrap());
    let account_signer =
        Signer::from_secret_key(DEFAULT_GENESIS_ACCOUNT_PRIVATE_KEY.parse().unwrap()).unwrap();
    let global_signer =
        Signer::from_secret_key(global_contract.private_key.parse().unwrap()).unwrap();
=======
async fn deploy_global_contract_as_hash_and_use_it() -> TestResult {
    let global_contract = GenesisAccount::generate_with_name("global_contract".parse()?);
    let account_signer = Signer::new(Signer::from_secret_key(
        DEFAULT_GENESIS_ACCOUNT_PRIVATE_KEY.parse()?,
    ))?;
    let global_signer = Signer::new(Signer::from_secret_key(
        global_contract.private_key.parse()?,
    ))?;
>>>>>>> 823ecf02
    let account_id: AccountId = DEFAULT_GENESIS_ACCOUNT.into();

    let sandbox = near_sandbox::Sandbox::start_sandbox_with_config(SandboxConfig {
        additional_accounts: vec![global_contract.clone()],
        ..Default::default()
    })
    .await?;
    let network = NetworkConfig::from_rpc_url("sandbox", sandbox.rpc_addr.parse()?);

    let code = include_bytes!("../resources/counter.wasm").to_vec();
    let hash = CryptoHash::hash(&code);
    let base64_code = BASE64_STANDARD.encode(&code);

    Contract::deploy_global_contract_code(code.clone())
        .as_hash()
        .with_signer(global_contract.account_id.clone(), global_signer.clone())
        .send_to(&network)
        .await?
        .assert_success();

    assert_eq!(
        Contract::global_wasm()
            .by_hash(hash)
            .fetch_from(&network)
            .await?
            .data
            .code_base64,
        base64_code
    );

    Contract::deploy(account_id.clone())
        .use_global_hash(hash)
        .without_init_call()
        .with_signer(account_signer.clone())
        .send_to(&network)
        .await?
        .assert_success();

    let contract = Contract(account_id.clone());

    assert_eq!(
        contract.wasm().fetch_from(&network).await?.data.code_base64,
        base64_code
    );

    assert!(contract
        .contract_source_metadata()
        .fetch_from(&network)
        .await?
        .data
        .version
        .is_some());

    let current_value: Data<i8> = contract
        .call_function("get_num", ())
        .read_only()
        .fetch_from(&network)
        .await?;
    assert_eq!(current_value.data, 0);

    contract
        .call_function("increment", ())
        .transaction()
        .with_signer(account_id.clone(), account_signer.clone())
        .send_to(&network)
        .await?
        .assert_success();

    let current_value: Data<i8> = contract
        .call_function("get_num", ())
        .read_only()
        .fetch_from(&network)
        .await?;

    assert_eq!(current_value.data, 1);

    Ok(())
}<|MERGE_RESOLUTION|>--- conflicted
+++ resolved
@@ -9,25 +9,11 @@
 use testresult::TestResult;
 
 #[tokio::test]
-<<<<<<< HEAD
-async fn deploy_global_contract_as_account_id_and_use_it() {
-    let global_contract = GenesisAccount::generate_with_name("global_contract".parse().unwrap());
-    let account_signer =
-        Signer::from_secret_key(global_contract.private_key.parse().unwrap()).unwrap();
-
-    let global_signer =
-        Signer::from_secret_key(global_contract.private_key.parse().unwrap()).unwrap();
-=======
 async fn deploy_global_contract_as_account_id_and_use_it() -> TestResult {
     let global_contract = GenesisAccount::generate_with_name("global_contract".parse()?);
-    let account_signer = Signer::new(Signer::from_secret_key(
-        global_contract.private_key.parse()?,
-    ))?;
+    let account_signer = Signer::from_secret_key(global_contract.private_key.parse()?)?;
 
-    let global_signer = Signer::new(Signer::from_secret_key(
-        global_contract.private_key.parse()?,
-    ))?;
->>>>>>> 823ecf02
+    let global_signer = Signer::from_secret_key(global_contract.private_key.parse()?)?;
 
     let sandbox = near_sandbox::Sandbox::start_sandbox_with_config(SandboxConfig {
         additional_accounts: vec![global_contract.clone()],
@@ -105,23 +91,10 @@
 }
 
 #[tokio::test]
-<<<<<<< HEAD
-async fn deploy_global_contract_as_hash_and_use_it() {
-    let global_contract = GenesisAccount::generate_with_name("global_contract".parse().unwrap());
-    let account_signer =
-        Signer::from_secret_key(DEFAULT_GENESIS_ACCOUNT_PRIVATE_KEY.parse().unwrap()).unwrap();
-    let global_signer =
-        Signer::from_secret_key(global_contract.private_key.parse().unwrap()).unwrap();
-=======
 async fn deploy_global_contract_as_hash_and_use_it() -> TestResult {
     let global_contract = GenesisAccount::generate_with_name("global_contract".parse()?);
-    let account_signer = Signer::new(Signer::from_secret_key(
-        DEFAULT_GENESIS_ACCOUNT_PRIVATE_KEY.parse()?,
-    ))?;
-    let global_signer = Signer::new(Signer::from_secret_key(
-        global_contract.private_key.parse()?,
-    ))?;
->>>>>>> 823ecf02
+    let account_signer = Signer::from_secret_key(DEFAULT_GENESIS_ACCOUNT_PRIVATE_KEY.parse()?)?;
+    let global_signer = Signer::from_secret_key(global_contract.private_key.parse()?)?;
     let account_id: AccountId = DEFAULT_GENESIS_ACCOUNT.into();
 
     let sandbox = near_sandbox::Sandbox::start_sandbox_with_config(SandboxConfig {
