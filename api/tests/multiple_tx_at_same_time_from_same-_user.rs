use std::{collections::HashMap, sync::Arc};

use futures::future::join_all;
use near_api::*;
use near_api_types::{AccessKeyPermission, AccountId, NearToken};
use near_sandbox::config::{
    DEFAULT_GENESIS_ACCOUNT, DEFAULT_GENESIS_ACCOUNT_PRIVATE_KEY,
    DEFAULT_GENESIS_ACCOUNT_PUBLIC_KEY,
};
use signer::generate_secret_key;
use testresult::TestResult;

#[tokio::test]
async fn multiple_tx_at_same_time_from_same_key() -> TestResult {
    let receiver: AccountId = "tmp_account".parse()?;
    let account: AccountId = DEFAULT_GENESIS_ACCOUNT.into();

<<<<<<< HEAD
    let sandbox = near_sandbox::Sandbox::start_sandbox().await.unwrap();
    sandbox
        .create_account(receiver.clone())
        .send()
        .await
        .unwrap();

    let network = NetworkConfig::from_rpc_url("sandbox", sandbox.rpc_addr.parse().unwrap());
    let signer =
        Signer::from_secret_key(DEFAULT_GENESIS_ACCOUNT_PRIVATE_KEY.parse().unwrap()).unwrap();
=======
    let sandbox = near_sandbox::Sandbox::start_sandbox().await?;

    sandbox.create_account(receiver.clone()).send().await?;

    let network = NetworkConfig::from_rpc_url("sandbox", sandbox.rpc_addr.parse()?);
    let signer = Signer::new(Signer::from_secret_key(
        DEFAULT_GENESIS_ACCOUNT_PRIVATE_KEY.parse()?,
    ))?;
>>>>>>> 823ecf02

    let start_nonce = Account(account.clone())
        .access_key(signer.get_public_key().await?)
        .fetch_from(&network)
        .await?
        .data
        .nonce;

    let tx = (0..20).map(|i| {
        Tokens::account(account.clone())
            .send_to(receiver.clone())
            .near(NearToken::from_millinear(i))
    });
    // Even though we send 20 transactions with correct nonces, it still might fail
    // because of the blockchain/network inclusion race condition
    //
    // TX1 gets nonce=100, TX2 gets nonce=101, TX3 gets nonce=102, TX4 gets nonce=103
    // TX4 (nonce=103) arrives and gets included in the block at validator first ✓
    // TX1 (nonce=100) arrives second ✗ (rejected - nonce too old, expected 104)
    // TX3 (nonce=102) arrives third ✗ (rejected - nonce too old, expected 104)
    // TX2 (nonce=101) arrives last ✗ (rejected - nonce too old, expected 104)
    let txs = join_all(tx.map(|t| t.with_signer(Arc::clone(&signer)).send_to(&network)))
        .await
        .into_iter()
        .collect::<Result<Vec<_>, _>>()?;

    assert_eq!(txs.len(), 20);

    let end_nonce = Account(account.clone())
        .access_key(signer.get_public_key().await?)
        .fetch_from(&network)
        .await?
        .data
        .nonce;
    assert_eq!(end_nonce.0, start_nonce.0 + 20);

    Ok(())
}

#[tokio::test]
async fn multiple_tx_at_same_time_from_different_keys() -> TestResult {
    let receiver: AccountId = "tmp_account".parse()?;
    let account: AccountId = DEFAULT_GENESIS_ACCOUNT.into();
    let sandbox = near_sandbox::Sandbox::start_sandbox().await?;
    sandbox.create_account(receiver.clone()).send().await?;

<<<<<<< HEAD
    let network = NetworkConfig::from_rpc_url("sandbox", sandbox.rpc_addr.parse().unwrap());
    let signer =
        Signer::from_secret_key(DEFAULT_GENESIS_ACCOUNT_PRIVATE_KEY.parse().unwrap()).unwrap();
=======
    let network = NetworkConfig::from_rpc_url("sandbox", sandbox.rpc_addr.parse()?);
    let signer = Signer::new(Signer::from_secret_key(
        DEFAULT_GENESIS_ACCOUNT_PRIVATE_KEY.parse()?,
    ))?;
>>>>>>> 823ecf02

    let secret = generate_secret_key()?;
    Account(account.clone())
        .add_key(AccessKeyPermission::FullAccess, secret.public_key())
        .with_signer(signer.clone())
        .send_to(&network)
        .await?
        .assert_success();

<<<<<<< HEAD
    signer.add_secret_key_to_pool(secret.clone()).await.unwrap();
=======
    signer
        .add_signer_to_pool(Signer::from_secret_key(secret.clone()))
        .await?;
>>>>>>> 823ecf02

    let secret2 = generate_secret_key()?;
    Account(account.clone())
        .add_key(AccessKeyPermission::FullAccess, secret2.public_key())
        .with_signer(signer.clone())
        .send_to(&network)
        .await?
        .assert_success();
    signer
<<<<<<< HEAD
        .add_secret_key_to_pool(secret2.clone())
        .await
        .unwrap();
=======
        .add_signer_to_pool(Signer::from_secret_key(secret2.clone()))
        .await?;
>>>>>>> 823ecf02

    let tx = (0..12).map(|i| {
        Tokens::account(account.clone())
            .send_to(receiver.clone())
            .near(NearToken::from_millinear(i))
    });
    let txs = join_all(tx.map(|t| t.with_signer(Arc::clone(&signer)).send_to(&network)))
        .await
        .into_iter()
        .map(|t| t.map(|t| t.assert_success()))
        .collect::<Result<Vec<_>, _>>()?;

    assert_eq!(txs.len(), 12);
    let mut hash_map = HashMap::new();
    for tx in txs {
        let public_key = tx.transaction().public_key();
        let count: &mut i32 = hash_map.entry(public_key.to_string()).or_insert(0);
        *count += 1;
    }

    assert_eq!(hash_map.len(), 3);
    assert_eq!(hash_map[DEFAULT_GENESIS_ACCOUNT_PUBLIC_KEY], 4);
    assert_eq!(hash_map[&secret2.public_key().to_string()], 4);
    assert_eq!(hash_map[&secret.public_key().to_string()], 4);

    Ok(())
}<|MERGE_RESOLUTION|>--- conflicted
+++ resolved
@@ -15,27 +15,11 @@
     let receiver: AccountId = "tmp_account".parse()?;
     let account: AccountId = DEFAULT_GENESIS_ACCOUNT.into();
 
-<<<<<<< HEAD
-    let sandbox = near_sandbox::Sandbox::start_sandbox().await.unwrap();
-    sandbox
-        .create_account(receiver.clone())
-        .send()
-        .await
-        .unwrap();
-
-    let network = NetworkConfig::from_rpc_url("sandbox", sandbox.rpc_addr.parse().unwrap());
-    let signer =
-        Signer::from_secret_key(DEFAULT_GENESIS_ACCOUNT_PRIVATE_KEY.parse().unwrap()).unwrap();
-=======
     let sandbox = near_sandbox::Sandbox::start_sandbox().await?;
-
     sandbox.create_account(receiver.clone()).send().await?;
 
     let network = NetworkConfig::from_rpc_url("sandbox", sandbox.rpc_addr.parse()?);
-    let signer = Signer::new(Signer::from_secret_key(
-        DEFAULT_GENESIS_ACCOUNT_PRIVATE_KEY.parse()?,
-    ))?;
->>>>>>> 823ecf02
+    let signer = Signer::from_secret_key(DEFAULT_GENESIS_ACCOUNT_PRIVATE_KEY.parse()?)?;
 
     let start_nonce = Account(account.clone())
         .access_key(signer.get_public_key().await?)
@@ -82,16 +66,8 @@
     let sandbox = near_sandbox::Sandbox::start_sandbox().await?;
     sandbox.create_account(receiver.clone()).send().await?;
 
-<<<<<<< HEAD
-    let network = NetworkConfig::from_rpc_url("sandbox", sandbox.rpc_addr.parse().unwrap());
-    let signer =
-        Signer::from_secret_key(DEFAULT_GENESIS_ACCOUNT_PRIVATE_KEY.parse().unwrap()).unwrap();
-=======
     let network = NetworkConfig::from_rpc_url("sandbox", sandbox.rpc_addr.parse()?);
-    let signer = Signer::new(Signer::from_secret_key(
-        DEFAULT_GENESIS_ACCOUNT_PRIVATE_KEY.parse()?,
-    ))?;
->>>>>>> 823ecf02
+    let signer = Signer::from_secret_key(DEFAULT_GENESIS_ACCOUNT_PRIVATE_KEY.parse()?)?;
 
     let secret = generate_secret_key()?;
     Account(account.clone())
@@ -101,13 +77,7 @@
         .await?
         .assert_success();
 
-<<<<<<< HEAD
-    signer.add_secret_key_to_pool(secret.clone()).await.unwrap();
-=======
-    signer
-        .add_signer_to_pool(Signer::from_secret_key(secret.clone()))
-        .await?;
->>>>>>> 823ecf02
+    signer.add_secret_key_to_pool(secret.clone()).await?;
 
     let secret2 = generate_secret_key()?;
     Account(account.clone())
@@ -116,15 +86,7 @@
         .send_to(&network)
         .await?
         .assert_success();
-    signer
-<<<<<<< HEAD
-        .add_secret_key_to_pool(secret2.clone())
-        .await
-        .unwrap();
-=======
-        .add_signer_to_pool(Signer::from_secret_key(secret2.clone()))
-        .await?;
->>>>>>> 823ecf02
+    signer.add_secret_key_to_pool(secret2.clone()).await?;
 
     let tx = (0..12).map(|i| {
         Tokens::account(account.clone())
